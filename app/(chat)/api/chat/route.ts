--- conflicted
+++ resolved
@@ -136,20 +136,14 @@
     );
 
     if (!chat) {
-<<<<<<< HEAD
       console.log('[POST] Chat not found, creating new chat');
-      const title = await generateTitleFromUserMessage({
-        message,
-        userId: session.user.id,
-      });
-      console.log('[POST] Generated title:', title);
-=======
       // const title = await generateTitleFromUserMessage({
       //   message,
-      // }, session.user.id);
-
-      const title = "";
->>>>>>> 69c2b509
+      //   userId: session.user.id,
+      // });
+      // console.log('[POST] Generated title:', title);
+
+      const title = '';
 
       await saveChat({
         id,
