'use server';

import { generateText, type UIMessage } from 'ai';
import { cookies } from 'next/headers';
import {
  deleteMessagesByChatIdAfterTimestamp,
  getMessageById,
  updateChatVisiblityById,
  deleteMessages,
  getMessagesByChatId,
  deleteMessagesByChatId,
} from '@/lib/db/queries';
import type { VisibilityType } from '@/components/visibility-selector';
import { myProvider } from '@/lib/ai/providers';

export async function saveChatModelAsCookie(model: string) {
  const cookieStore = await cookies();
  cookieStore.set('chat-model', model);
}

export async function generateTitleFromUserMessage({
  message,
  userId,
}: {
  message: UIMessage;
<<<<<<< HEAD
  userId: string;
}) {
=======
}, user: string) {
>>>>>>> 69c2b509
  const { text: title } = await generateText({
    model: myProvider(user).languageModel('title-model'),
    system: `\n
    - you will generate a short title based on the first message a user begins a conversation with
    - ensure it is not more than 80 characters long
    - the title should be a summary of the user's message
    - do not use quotes or colons`,
    prompt: JSON.stringify(message),
  });

  return title;
}

export async function deleteTrailingMessages({ id }: { id: string }) {
  const [message] = await getMessageById({ id });

  await deleteMessagesByChatIdAfterTimestamp({
    chatId: message.chatId,
    timestamp: message.createdAt,
  });
}

export async function updateChatVisibility({
  chatId,
  visibility,
}: {
  chatId: string;
  visibility: VisibilityType;
}) {
  await updateChatVisiblityById({ chatId, visibility });
}

export async function deleteMessagePair({ id }: { id: string }) {
  const [message] = await getMessageById({ id });
  const messages = await getMessagesByChatId({ id: message.chatId });

  const messageIndex = messages.findIndex((m) => m.id === id);
  if (messageIndex === -1) return;

  const messagesToDelete = [message.id];

  // If this is a user message and there's an assistant message after it, include it
  if (message.role === 'user' && messageIndex < messages.length - 1) {
    const nextMessage = messages[messageIndex + 1];
    if (nextMessage.role === 'assistant') {
      messagesToDelete.push(nextMessage.id);
    }
  }

  await deleteMessages({
    messageIds: messagesToDelete,
    chatId: message.chatId,
  });
}

export async function clearChat({ id }: { id: string }) {
  await deleteMessagesByChatId({ id });
}<|MERGE_RESOLUTION|>--- conflicted
+++ resolved
@@ -23,14 +23,10 @@
   userId,
 }: {
   message: UIMessage;
-<<<<<<< HEAD
   userId: string;
 }) {
-=======
-}, user: string) {
->>>>>>> 69c2b509
   const { text: title } = await generateText({
-    model: myProvider(user).languageModel('title-model'),
+    model: myProvider(userId).languageModel('title-model'),
     system: `\n
     - you will generate a short title based on the first message a user begins a conversation with
     - ensure it is not more than 80 characters long
